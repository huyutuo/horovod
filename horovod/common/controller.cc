// Copyright 2019 Uber Technologies, Inc. All Rights Reserved.
// Modifications copyright Microsoft
// Modifications copyright (C) 2020, NVIDIA CORPORATION. All rights reserved.
//
// Licensed under the Apache License, Version 2.0 (the "License");
// you may not use this file except in compliance with the License.
// You may obtain a copy of the License at
//
//     http://www.apache.org/licenses/LICENSE-2.0
//
// Unless required by applicable law or agreed to in writing, software
// distributed under the License is distributed on an "AS IS" BASIS,
// WITHOUT WARRANTIES OR CONDITIONS OF ANY KIND, either express or implied.
// See the License for the specific language governing permissions and
// limitations under the License.
// =============================================================================

#include "controller.h"

#include <atomic>
#include <map>
#include <queue>
#include <set>
#include <unordered_set>

#include "global_state.h"
#include "logging.h"
#include "operations.h"

#if HAVE_CUDA
#include "ops/cuda/cuda_kernels.h"
#endif


namespace horovod {
namespace common {


void Controller::SynchronizeParameters() {
  ParameterManager::Params param;
  if (is_coordinator_) {
    param = parameter_manager_.GetParams();
  }

  void* buffer = (void*)(&param);
  size_t param_size = sizeof(param);
  Bcast(buffer, param_size, 0, Communicator::GLOBAL);

  if (!is_coordinator_) {
    parameter_manager_.SetParams(param);
  }
  parameter_manager_.Reset();
}

// tensor_queue应该存放的是算出来的梯度 
Controller::Controller(ResponseCache& response_cache, TensorQueue& tensor_queue,
                       Timeline& timeline, ParameterManager& parameter_manager)
    : stall_inspector_(response_cache), tensor_queue_(tensor_queue),
      timeline_(timeline), response_cache_(response_cache),
      parameter_manager_(parameter_manager) {}

void Controller::Initialize() {
  response_cache_.clear();

  // Initialize concrete implementations.
  DoInitialization();
}

//coordination阶段的通信（通过response cache或worker-coordinator直接的request/response）
//都在该函数中完成
ResponseList Controller::ComputeResponseList(std::atomic_bool& shut_down,
                                             HorovodGlobalState& state) {
  // Update cache capacity if autotuning is active.
  if (parameter_manager_.IsAutoTuning()) {
    response_cache_.set_capacity((int)parameter_manager_.CacheEnabled() *
                                 cache_capacity_);
  }

  // Copy the data structures out from parameters.
  // However, don't keep the lock for the rest of the loop, so that
  // enqueued stream callbacks can continue.

  CacheCoordinator cache_coordinator(response_cache_.num_active_bits());

  // message queue used only in this cycle
  // 从tensor_queue_ 中将message_queue_tmp填充

  // JOIN 是什么操作？
  std::deque<Request> message_queue_tmp;
<<<<<<< HEAD
  tensor_queue_.PopMessagesFromQueue(message_queue_tmp);  // tensor_queue_是算出来的梯度
=======
  tensor_queue_.PopMessagesFromQueue(message_queue_tmp);  //tensor_queue_是算出来的梯度
>>>>>>> 1518301f
  for (auto& message : message_queue_tmp) {
    if (message.request_type() == Request::JOIN) {
      state.joined = true;
      cache_coordinator.set_uncached_in_queue(true);
      continue;
    }

<<<<<<< HEAD
    // Keep track of cache hits
    // 如果message cache能够被命中，将message tensor name 放入stall_inspector
    // stall_inspector 是干什么的
=======
    // Keep track of cache hits，把命中cache的request记录到cache coordinator中
>>>>>>> 1518301f
    if (response_cache_.capacity() > 0) {
      //判断request对应的response是否在cache中
      auto cache_ = response_cache_.cached(message);
      if (cache_ == ResponseCache::CacheState::HIT) {   //如果在
        uint32_t cache_bit = response_cache_.peek_cache_bit(message);
        cache_coordinator.record_hit(cache_bit);

        // Record initial time cached tensor is encountered in queue.
        stall_inspector_.RecordCachedTensorStart(message.tensor_name());

      } else {                                         //如果不在
        if (cache_ == ResponseCache::CacheState::INVALID) {
          uint32_t cache_bit = response_cache_.peek_cache_bit(message);
          cache_coordinator.record_invalid_bit(cache_bit);
        }
        cache_coordinator.set_uncached_in_queue(true);

        // Remove timing entry if uncached or marked invalid.
        stall_inspector_.RemoveCachedTensor(message.tensor_name());
      }
    }
  }

  // join集合在一块操作？ 如果state.joined 将response_cache_中的request所对应的bit全部放入cache_coordinator
  if (state.joined && response_cache_.capacity() > 0) {
    for (uint32_t bit : response_cache_.list_all_bits()) {
      cache_coordinator.record_hit(bit);
    }
  }

  // Flag indicating that the background thread should shut down.
  bool should_shut_down = shut_down;

  // Check for stalled tensors.
  if (stall_inspector_.ShouldPerformCheck()) {
    if (is_coordinator_) {
      should_shut_down |= stall_inspector_.CheckForStalledTensors(size_);
    }

    if (response_cache_.capacity() > 0) {
      stall_inspector_.InvalidateStalledCachedTensors(cache_coordinator);
    }
    stall_inspector_.UpdateCheckTime();
  }

  cache_coordinator.set_should_shut_down(should_shut_down);

  if (response_cache_.capacity() > 0) {
    // Obtain common cache hits and cache invalidations across workers. Also,
    // determine if any worker has uncached messages in queue or requests
    // a shutdown. This function removes any invalid cache entries, if they
    // exist.
<<<<<<< HEAD

    // TODO 记录同步开始时间
    CoordinateCacheAndState(cache_coordinator);
    // TODO 记录同步结束时间

=======
    //---------------在这里，worker之间通过bitvector的allreduce操作完成协调过程------------
    CoordinateCacheAndState(cache_coordinator);
    
>>>>>>> 1518301f
    // Remove uncommon cached tensors from queue and replace to state
    // queue for next cycle. Skip adding common cached tensors to
    // queue as they are handled separately.

    // 经过CoordinateCacheAndState(cache_coordinator) 之后，现在 cache_coordinator
    // 中访存的都是common cache hits and cache invalidations ,下面将不在更新后的
    // cache_coordinator中的 Request处理出来，然后放入tensor_queue_中，下一轮进行处理

    // cache_coordinator 与 response_cache的作用与区别分别是什么?
    std::deque<Request> messages_to_replace;
    size_t num_messages = message_queue_tmp.size();
    for (size_t i = 0; i < num_messages; ++i) {
      auto& message = message_queue_tmp.front();
      if (response_cache_.cached(message) == ResponseCache::CacheState::HIT) {  //request命中cache
        uint32_t cache_bit = response_cache_.peek_cache_bit(message);
        //uncommon cached tensors(不是在所有rank上都准备好的tensor)，放入messages_to_replace
        if (cache_coordinator.cache_hits().find(cache_bit) ==
            cache_coordinator.cache_hits().end()) { 
          // Try to process again in next cycle.
          messages_to_replace.push_back(std::move(message));
        } else {       //common tensor，可以进行allreduce了，从stall_inspector里移出
          // Remove timing entry for messages being handled this cycle.
          // 这一轮进行处理的话就不需要进行监控
          stall_inspector_.RemoveCachedTensor(message.tensor_name());
        }
      } else {                                                                //request未命中cache
        // Remove timing entry for messages being handled this cycle.
        stall_inspector_.RemoveCachedTensor(message.tensor_name());
        message_queue_tmp.push_back(std::move(message));               //放入队尾
      }
      message_queue_tmp.pop_front();
    }
    tensor_queue_.PushMessagesToQueue(messages_to_replace);
  }

  // message_queue_tmp 是这轮需要协调的所有Request
  if (!message_queue_tmp.empty()) {
    LOG(TRACE, rank_) << "Sent " << message_queue_tmp.size()
                      << " messages to coordinator.";
  }

  ResponseList response_list;
  response_list.set_shutdown(cache_coordinator.should_shut_down());

  bool need_communication = true;
  if (response_cache_.capacity() > 0 &&
      !cache_coordinator.uncached_in_queue()) {
    // if cache is enabled and no uncached new message coming in, no need for
    // additional communications
    need_communication = false;

    // If no messages to send, we can simply return an empty response list;
    if (cache_coordinator.cache_hits().empty()) {
      return response_list;
    }
    // otherwise we need to add cached messages to response list.
  }

  if (!need_communication) {  //worker和coordinator不需要通信即可完成协商(ResponseCache的作用)
    // If all messages in queue have responses in cache, use fast path with
    // no additional coordination.
    // 如果所有在queue中的request 在 responses cache中都存在，则不需要communication

    std::deque<Response> responses;
    // Convert cache hits to responses. Populate so that least
    // recently used responses get priority. All workers call the code
    // here so we use the get method here to consistently update the cache
    // order.
    // LRU list
    for (auto bit : cache_coordinator.cache_hits()) {
      responses.push_back(response_cache_.get_response(bit));
    }

    // Fuse responses as normal.
    // FuseResponses 用来将 满足要求的responses合并
    // TODO 合并前的responses 与合并后的 response_list 进行比较
    response_list = FuseResponses(responses, state);
    response_list.set_shutdown(cache_coordinator.should_shut_down());
  } else {  //worker和coordinator通信的部分。request和response的通信都在下面这段代码中
    // There are uncached messages coming in, need communication to figure out
    // whether those are ready to be reduced.

    // Collect all tensors that are ready to be reduced. Record them in the
    // tensor count table (rank zero) or send them to rank zero to be
    // recorded (everyone else).

    // 需要进行communication
    // message_queue_tmp是这轮需要协调的所有 Request
    std::vector<std::string> ready_to_reduce;

<<<<<<< HEAD
    // 如果是coordinator
    if (is_coordinator_) {
=======
    if (is_coordinator_) {  //rank0的工作
>>>>>>> 1518301f
      LOG(TRACE) << "Adding messages from rank 0";

      //这个循环首先处理的是rank0本身ready的Tensor,接收其它worker的request并处理在该循环之后，同样的代码逻辑
      while (!message_queue_tmp.empty()) {      
        // Pop the first available message
        Request message = message_queue_tmp.front();
        message_queue_tmp.pop_front();

        if (message.request_type() == Request::JOIN) {
          state.joined_size++;
          continue;
        }

<<<<<<< HEAD
        // 判断是否准备好进行reduce
        bool reduce = IncrementTensorCount(message, state.joined_size);
        stall_inspector_.RecordUncachedTensorStart(
=======
        //判断message包含的tensor是否可以进行allreduce了（在所有节点上都ready）
        bool reduce = IncrementTensorCount(message, state.joined_size);    

        // Record initial time for an uncached tensor is encountered in queue.
        stall_inspector_.RecordUncachedTensorStart(             
>>>>>>> 1518301f
            message.tensor_name(), message.request_rank(), size_);
        if (reduce) {
          ready_to_reduce.push_back(message.tensor_name());
        }
      }

      // Receive ready tensors from other ranks
      // 先处理rank0 上的，然后从其他rank同步 ready_tensor ，然后在处理其他tensor上的
      std::vector<RequestList> ready_list;
<<<<<<< HEAD

      // TODO 记录同步前时间
      RecvReadyTensors(ready_to_reduce, ready_list);
      // TODO 记录同步后时间
=======
>>>>>>> 1518301f

      //该方法在controller的子类中实现,ready_to_reduce 在mpi实现里并没有用上
      //通过mpi gather接收其他rank发来的RequestList（按 rank 顺序放入 ready_list）
      RecvReadyTensors(ready_to_reduce, ready_list);    

      // Process messages. 循环从1开始，不包括rank0本身。处理收到的其它worker的request，判断相应tensor能否reduce
      for (int i = 1; i < size_; ++i) {
        LOG(TRACE) << "Adding messages from rank " << i;
        auto received_message_list = ready_list[i];
        for (auto& received_message : received_message_list.requests()) {
          auto& received_name = received_message.tensor_name();

          if (received_message.request_type() == Request::JOIN) {
            state.joined_size++;
            continue;
          }

          bool reduce = IncrementTensorCount(received_message, state.joined_size);
          stall_inspector_.RecordUncachedTensorStart(
              received_message.tensor_name(), received_message.request_rank(),
              size_);
          if (reduce) {
            ready_to_reduce.push_back(received_name);
          }
        }
        if (received_message_list.shutdown()) {
          // Received SHUTDOWN request from one of the workers.
          should_shut_down = true;
        }
      }

<<<<<<< HEAD
      // Check if tensors from previous ticks are ready to reduce after Joins.
      // Joins具体代表什么操作？
=======
      // Check if tensors from previous ticks are ready to reduce after Joins. 为什么是previous tick?
>>>>>>> 1518301f
      if (state.joined_size > 0) {
        for (auto& table_iter : message_table_) {
          int count = (int)table_iter.second.size();
          // 如果所有的 rank 都发来了这个 tensor 的 request，且这个 tensor 不在 ready_to_reduce 列表里
          if (count == (size_ - state.joined_size) &&
              std::find(ready_to_reduce.begin(), ready_to_reduce.end(),
                        table_iter.first) == ready_to_reduce.end()) {
            state.timeline.NegotiateEnd(table_iter.first);
            ready_to_reduce.push_back(table_iter.first);
          }
        }
      }

      // At this point, rank zero should have a fully updated tensor count
      // table and should know all the tensors that need to be reduced or
      // gathered, and everyone else should have sent all their information
      // to rank zero. We can now do reductions and gathers
      // rank zero will choose which ones and in what order, and will 
      // notify the other ranks before doing each reduction.
      std::deque<Response> responses;

      if (response_cache_.capacity() > 0) {
        // Prepopulate response list with cached responses. Populate so that
        // least recently used responses get priority. Since only the
        // coordinator rank calls this code, use peek instead of get here to
        // preserve cache order across workers.
        // No need to do this when all ranks did Join.
        if (state.joined_size < size_) {
          for (auto bit : cache_coordinator.cache_hits()) {
            responses.push_back(response_cache_.peek_response(bit));
          }
        }
      }

      for (auto& tensor_name : ready_to_reduce) {  //为每个要reduce的tensor构造一个response消息
        Response response = ConstructResponse(tensor_name, state.joined_size);
        responses.push_back(std::move(response));
      }
      if (state.joined_size == size_) {
        // All ranks did Join(). Send the response, reset joined size.
        Response join_response;
        join_response.set_response_type(Response::JOIN);
        join_response.add_tensor_name(JOIN_TENSOR_NAME);
        responses.push_back(std::move(join_response));
        state.joined_size = 0;
      }
<<<<<<< HEAD

      // ready_to_reduce 转换为responses，然后再经过FuseResponses 转换为最终的response_list
      // TODO 记录合并前responses
      response_list = FuseResponses(responses, state);
      // TODO 记录合并前response_list
      response_list.set_shutdown(should_shut_down);

      // Broadcast final results to other ranks.
      // TODO 记录开始前时间
=======
      //把符合条件的response合并，降低通信开销
      response_list = FuseResponses(responses);
      response_list.set_shutdown(should_shut_down);

      // Broadcast final results to other ranks.在controller子类中实现
>>>>>>> 1518301f
      SendFinalTensors(response_list);
      // TODO 记录开始后时间

<<<<<<< HEAD
    } else {
      // 不是rank0 不是coordinator
=======
    } else {         //worker的工作
>>>>>>> 1518301f
      RequestList message_list;
      message_list.set_shutdown(should_shut_down);
      while (!message_queue_tmp.empty()) {
        message_list.add_request(message_queue_tmp.front());
        message_queue_tmp.pop_front();
      }

      // Send ready tensors to rank zero
<<<<<<< HEAD
      // TODO 记录 worker 传送给 coordinator 的数据以及时间
      // 数据量通过massage_list获取
      // tensor_shape()
      // root_rank()
      // request_type()
      // tensor_type()

      // TODO 记录当前的时间
=======
      //把message_list中的request通过一个MPI_GATHER操作发给rank0
>>>>>>> 1518301f
      SendReadyTensors(message_list);
      // TODO 记录发送后的时间


      // Receive final tensors to be processed from rank zero
      RecvFinalTensors(response_list);
      // TODO 记录接收完成之后的数据
      // 通过response_list获取
      // response_type()
      // tensor_type()
      // tensor_names_string()
      // error_message()
      // tensor_sizes()


    }
  }


  //至此，coordination阶段的通信全部完成。
  /*-------------------------------------------------------------------------------*/
  
  if (!response_list.responses().empty()) {
    std::string tensors_ready;
    for (const auto& r : response_list.responses()) {
      tensors_ready += r.tensor_names_string() + "; ";
    }
    LOG(TRACE) << "Sending ready responses as " << tensors_ready;
  }

  // If need_communication is false, meaning no uncached message coming in,
  // thus no need to update cache.
  // 将此次得到的response 放入response_cache_ 中
  if (need_communication && response_cache_.capacity() > 0) {
    // All workers add supported responses to cache. This updates the cache
    // order consistently across workers.
    for (auto& response : response_list.responses()) {
      if ((response.response_type() == Response::ResponseType::ALLREDUCE ||
           response.response_type() == Response::ResponseType::ADASUM ||
           response.response_type() == Response::ResponseType::ALLTOALL) &&
          (int)response.devices().size() == size_) {
        response_cache_.put(response, tensor_queue_, state.joined);
      }
    }
  }

  // Reassign cache bits based on current cache order.
  response_cache_.update_cache_bits();

  return response_list;
}

int64_t Controller::TensorFusionThresholdBytes() {
  int64_t proposed_fusion_threshold =
      parameter_manager_.TensorFusionThresholdBytes();

  // If the cluster is homogeneous,
  // adjust buffer size to make sure it is divisible by local_size to improve
  // performance for operations that perform local reductions by default such as Adasum.
  if (is_homogeneous_) {
    // Assume the worst-case data type float64, since if it is divisible with
    // float64, it will be divisible for other types too.

    // Ensuring that fusion buffer can hold a number of elements divisible by
    // FUSION_BUFFER_ATOMIC_UNIT for performance
    int double_size = GetTypeSize(HOROVOD_FLOAT64);
    int64_t div = local_size_ * double_size * FUSION_BUFFER_ATOMIC_UNIT;
    return ((proposed_fusion_threshold + div - 1) / div) * div;
  }
  return proposed_fusion_threshold;
}

Response Controller::ConstructResponse(std::string& name, int joined_size) {
  bool error = false;
  auto it = message_table_.find(name);
  assert(it != message_table_.end());

  std::vector<Request>& requests = it->second;
  assert(!requests.empty());

  std::ostringstream error_message_stream;

  // Check that all data types of tensors being processed
  // are identical.
  auto data_type = requests[0].tensor_type();
  for (unsigned int i = 1; i < requests.size(); ++i) {
    auto request_type = requests[i].tensor_type();
    if (data_type != request_type) {
      error = true;
      error_message_stream << "Mismatched data types: One rank had type "
                           << DataType_Name(data_type)
                           << ", but another rank had type "
                           << DataType_Name(request_type) << ".";
      break;
    }
  }

  // Check that all requested operations are the same
  auto message_type = requests[0].request_type();
  for (unsigned int i = 1; i < requests.size(); ++i) {
    if (error) {
      break;
    }

    auto request_type = requests[i].request_type();
    if (message_type != request_type) {
      error = true;
      error_message_stream << "Mismatched operations: One rank did an "
                           << Request::RequestType_Name(message_type)
                           << ", but another rank did an "
                           << Request::RequestType_Name(request_type) << ".";
      break;
    }
  }

  // If we are doing an allreduce or broadcast, check that all tensor shapes are
  // identical.
  if (message_type == Request::ALLREDUCE ||
      message_type == Request::ADASUM ||
      message_type == Request::BROADCAST) {
    TensorShape tensor_shape;
    for (auto dim : requests[0].tensor_shape()) {
      tensor_shape.AddDim(dim);
    }
    for (unsigned int i = 1; i < requests.size(); ++i) {
      if (error) {
        break;
      }

      TensorShape request_shape;
      for (auto dim : requests[i].tensor_shape()) {
        request_shape.AddDim(dim);
      }
      if (tensor_shape != request_shape) {
        error = true;
        error_message_stream
            << "Mismatched " << Request::RequestType_Name(message_type)
            << " tensor shapes: One rank sent a tensor of shape "
            << tensor_shape.DebugString()
            << ", but another rank sent a tensor of shape "
            << request_shape.DebugString() << ".";
        break;
      }
    }
  }

  // If we are doing an allreduce, check that prescaling and postscaling factors
  // are identical across ranks.
  double prescale_factor;
  double postscale_factor;
  if (message_type == Request::ALLREDUCE ||
      message_type == Request::ADASUM) {
    prescale_factor = requests[0].prescale_factor();
    postscale_factor = requests[0].postscale_factor();

    for (unsigned int i = 1; i < requests.size(); ++i) {
      if (error) {
        break;
      }
      double request_prescale_factor = requests[i].prescale_factor();
      double request_postscale_factor = requests[i].postscale_factor();

      if (prescale_factor != request_prescale_factor ||
          postscale_factor != request_postscale_factor) {
        error = true;
        error_message_stream
            << "Mismatched prescale and/or postscale factors: "
            << "One rank sent factors (" << prescale_factor
            << ", " << postscale_factor << "), but another rank "
            << "sent factors (" << request_prescale_factor
            << ", " << request_postscale_factor << ").";
        break;
      }
    }
  }

  std::vector<int64_t> tensor_sizes;
  if (message_type == Request::ALLGATHER ||
      message_type == Request::ALLTOALL) {
    if (joined_size > 0) {
      error = true;
      if (message_type == Request::ALLGATHER) {
        error_message_stream << "Allgather is not supported with Join at this time. "
                             << "Specify sparse_to_dense=True if using DistributedOptimizer";
      } else if (message_type == Request::ALLTOALL) {
        error_message_stream << "Alltoall is not supported with Join at this time.";
      }
    }

    // If we are doing an allgather/alltoall, make sure all but the first dimension are
    // the same. The first dimension may be different and the output tensor is
    // the sum of the first dimension. Collect the sizes by rank for allgather only.
    tensor_sizes.resize(requests.size());
    TensorShape tensor_shape;
    for (auto dim : requests[0].tensor_shape()) {
      tensor_shape.AddDim(dim);
    }

    if (tensor_shape.dims() == 0) {
      error = true;
      error_message_stream << "Rank zero tried to "
                           << Request::RequestType_Name(message_type)
                           << " a rank-zero tensor.";
    } else {
      tensor_sizes[requests[0].request_rank()] = tensor_shape.dim_size(0);
    }

    for (unsigned int i = 1; i < requests.size(); ++i) {
      if (error) {
        break;
      }

      TensorShape request_shape;
      for (auto dim : requests[i].tensor_shape()) {
        request_shape.AddDim(dim);
      }
      if (tensor_shape.dims() != request_shape.dims()) {
        error = true;
        error_message_stream
            << "Mismatched " << Request::RequestType_Name(message_type)
            << " tensor shapes: One rank sent a tensor of rank "
            << tensor_shape.dims()
            << ", but another rank sent a tensor of rank "
            << request_shape.dims() << ".";
        break;
      }

      bool dim_mismatch = false;
      for (int dim = 1; dim < tensor_shape.dims(); ++dim) {
        if (tensor_shape.dim_size(dim) != request_shape.dim_size(dim)) {
          error = true;
          error_message_stream
              << "Mismatched " << Request::RequestType_Name(message_type)
              << " tensor shapes: One rank sent a tensor with dimension " << dim
              << " equal to " << tensor_shape.dim_size(dim)
              << ", but another rank sent a tensor with dimension " << dim
              << " equal to " << request_shape.dim_size(dim) << ".";
          dim_mismatch = true;
          break;
        }
      }
      if (dim_mismatch) {
        break;
      }

      // Collect first dimension sizes for allgather to use for fusion and allgather op.
      if (message_type == Request::ALLGATHER) {
        tensor_sizes[requests[i].request_rank()] = request_shape.dim_size(0);
      }
    }
  }

  if (message_type == Request::ALLREDUCE || message_type == Request::ADASUM) {
    TensorShape tensor_shape;
    for (auto dim : requests[0].tensor_shape()) {
      tensor_shape.AddDim(dim);
    }
    tensor_sizes.push_back(tensor_shape.num_elements());
  }

  if (message_type == Request::BROADCAST) {
    if (joined_size > 0) {
      error = true;
      error_message_stream << "Broadcast is not supported with Join at this time.";
    }

    // If we are doing a broadcast, check that all root ranks are identical.
    int first_root_rank = requests[0].root_rank();
    for (unsigned int i = 1; i < requests.size(); ++i) {
      if (error) {
        break;
      }

      int this_root_rank = requests[i].root_rank();
      if (first_root_rank != this_root_rank) {
        error = true;
        error_message_stream
            << "Mismatched " << Request::RequestType_Name(message_type)
            << " root ranks: One rank specified root rank " << first_root_rank
            << ", but another rank specified root rank " << this_root_rank
            << ".";
        break;
      }
    }
  }

  bool first_device_is_cpu = requests[0].device() == CPU_DEVICE_ID;
  for (unsigned int i = 1; i < requests.size(); ++i) {
    if (error) {
      break;
    }

    bool this_device_is_cpu = requests[i].device() == CPU_DEVICE_ID;
    if (first_device_is_cpu != this_device_is_cpu) {
      error = true;
      error_message_stream
          << "Mismatched " << Request::RequestType_Name(message_type)
          << " CPU/GPU device selection: One rank specified device "
          << (first_device_is_cpu ? "CPU" : "GPU")
          << ", but another rank specified device "
          << (this_device_is_cpu ? "CPU" : "GPU") << ".";
      break;
    }
  }
  std::vector<int32_t> devices(requests.size());
  for (auto& request : requests) {
    devices[request.request_rank()] = request.device();
  }

  Response response;
  response.add_tensor_name(name);
  if (error) {
    std::string error_message = error_message_stream.str();
    response.set_response_type(Response::ERROR);
    response.set_error_message(error_message);
  } else if (message_type == Request::ALLGATHER) {
    response.set_response_type(Response::ALLGATHER);
    for (auto dim : tensor_sizes) {
      response.add_tensor_size(dim);
    }
  } else if (message_type == Request::ALLREDUCE) {
    response.set_response_type(Response::ALLREDUCE);
    for (auto dim : tensor_sizes) {
      response.add_tensor_size(dim);
    }
    response.set_tensor_type(data_type);
    response.set_prescale_factor(prescale_factor);
    response.set_postscale_factor(postscale_factor);
  } else if (message_type == Request::BROADCAST) {
    response.set_response_type(Response::BROADCAST);
  } else if (message_type == Request::ALLTOALL) {
    response.set_response_type(Response::ALLTOALL);
  } else if (message_type == Request::ADASUM) {
    response.set_response_type(Response::ADASUM);
    for (auto dim : tensor_sizes) {
      response.add_tensor_size(dim);
    }
    response.set_tensor_type(data_type);
    response.set_prescale_factor(prescale_factor);
    response.set_postscale_factor(postscale_factor);
  }
  response.set_devices(devices);

  // Clear all queued up requests for this name. They are now taken care of
  // by the constructed response.
  message_table_.erase(it);
  stall_inspector_.RemoveUncachedTensor(name);

  return response;
}

void Controller::CoordinateCacheAndState(CacheCoordinator& cache_coordinator) {
  // Sync cache and state information across workers. 完成实际的协调过程
  cache_coordinator.sync(shared_from_this(), timeline_enabled_);

  // If invalid cache entries exist, erase associated entries.
  if (!cache_coordinator.invalid_bits().empty()) {
    for (auto bit : cache_coordinator.invalid_bits()) {
      response_cache_.erase_response(bit);
    }
  }

  if (timeline_enabled_) {
    // Start/continue negotiation phase on timeline bit entries.
    for (auto bit : cache_coordinator.timeline_bits()) {
      auto& response = response_cache_.peek_response(bit);
      timeline_.NegotiateStart(response.tensor_names()[0],
                               (Request::RequestType)response.response_type());
    }

    // End negotiation phase for synced cache hit set entries.
    for (auto bit : cache_coordinator.cache_hits()) {
      auto& response = response_cache_.peek_response(bit);
      timeline_.NegotiateEnd(response.tensor_names()[0]);
    }
  }
}

<<<<<<< HEAD
ResponseList Controller::FuseResponses(std::deque<Response>& responses,
                                       HorovodGlobalState& state) {
=======
//把多个response里的内容放入一个response对象(需满足如下条件)，再把这些response对象放入ResponseList返回
//1.执行的操作类型相同
//2.在同一个设备上
//3.tensor类型相同
//4.tensor大小之和不超过tensor fusion buffer大小
//5.prescale_factor和postscale_factor相同
ResponseList Controller::FuseResponses(std::deque<Response>& responses) {
>>>>>>> 1518301f
  ResponseList response_list;
  while (!responses.empty()) {

    auto response = responses.front();
    assert(response.tensor_names().size() == 1);
    responses.pop_front();
    int64_t tensor_size = 0;
    if (response.response_type() == Response::ResponseType::ALLREDUCE ||
        response.response_type() == Response::ResponseType::ADASUM) {
      // Attempt to add more responses to this fused response.
      //因为一个response里可能会包含多个tensor的信息，所以tensor_sizes是个vector
      //执行response fuse前，response里只包含一个tensor的信息
      tensor_size = response.tensor_sizes()[0] * GetTypeSize(response.tensor_type());
#if HAVE_CUDA
      if (state.batch_d2d_memcopies) {
        // Add 16 byte pad for batched memcpy op
        tensor_size = BATCHED_D2D_PADDING * ((tensor_size + BATCHED_D2D_PADDING - 1) / BATCHED_D2D_PADDING);
      }
#endif
      std::deque<Response> skipped_responses;
      int64_t skipped_size = 0;
      while (!responses.empty()) {
        auto& new_response = responses.front();
        assert(new_response.tensor_names().size() == 1);

        int64_t new_tensor_size = new_response.tensor_sizes().empty()
                                      ? 0
                                      : new_response.tensor_sizes()[0] *
                                        GetTypeSize(new_response.tensor_type());

#if HAVE_CUDA
        if (state.batch_d2d_memcopies) {
          // Add 16 byte pad for batched memcpy op
          new_tensor_size = BATCHED_D2D_PADDING * ((new_tensor_size + BATCHED_D2D_PADDING - 1) / BATCHED_D2D_PADDING);
        }
#endif

        if (response.response_type() == new_response.response_type() &&
            response.devices() == new_response.devices() &&
            response.tensor_type() == new_response.tensor_type() &&
            tensor_size + new_tensor_size <= TensorFusionThresholdBytes() &&
            response.prescale_factor() == new_response.prescale_factor() &&
            response.postscale_factor() == new_response.postscale_factor()) {
          // These tensors will fuse together well.
          tensor_size += new_tensor_size;
          response.add_tensor_name(std::move(new_response.tensor_names()[0]));
          response.add_tensor_size(new_response.tensor_sizes()[0]);
          responses.pop_front();
        } else {  //不能fuse
          // In general, don't try to fuse additional tensors since they are
          // usually computed in order of requests and skipping tensors may
          // mean that the batch will have to wait longer while skipped
          // tensors could be reduced at that time. However, mixed-precision
          // training may yield requests of various dtype in a mixed-up
          // sequence causing breakups in fusion. To counter this some look
          // ahead is allowed.

          skipped_size += new_tensor_size;
          if (tensor_size + skipped_size <= TensorFusionThresholdBytes()) {
            // Skip response and look ahead for more to fuse.
            skipped_responses.push_back(std::move(new_response));
            responses.pop_front();
          } else {
            break;
          }
        }
      }
      // Replace any skipped responses.
      while (!skipped_responses.empty()) {
        responses.push_front(std::move(skipped_responses.back()));
        skipped_responses.pop_back();
      }

    } else if (response.response_type() == Response::ResponseType::ALLGATHER) {
      // Attempt to add more responses to this fused response.
      const auto& entry =
          tensor_queue_.GetTensorEntry(response.tensor_names()[0]);

      // This is size of first dimension.
      int64_t total_byte_size_of_output =
          TotalByteSizeOfAllgatherOutput(response.tensor_sizes(), entry);

      std::deque<Response> skipped_responses;
      int64_t skipped_size = 0;
      while (!responses.empty()) {

        auto& new_response = responses.front();
        assert(new_response.tensor_names().size() == 1);
        const auto& new_entry =
            tensor_queue_.GetTensorEntry(new_response.tensor_names()[0]);

        int64_t new_total_byte_size_of_output = TotalByteSizeOfAllgatherOutput(
            new_response.tensor_sizes(), new_entry);

        if (response.response_type() == new_response.response_type() &&
            response.devices() == new_response.devices() &&
            entry.tensor->dtype() == new_entry.tensor->dtype() &&
            total_byte_size_of_output + new_total_byte_size_of_output <=
                TensorFusionThresholdBytes()) {

          // These tensors will fuse together well.
          total_byte_size_of_output += new_total_byte_size_of_output;
          response.add_allgather_response(new_response);
          responses.pop_front();

        } else {
          // In general, don't try to fuse additional tensors since they are
          // usually computed in order of requests and skipping tensors may
          // mean that the batch will have to wait longer while skipped
          // tensors could be reduced at that time. However, mixed-precision
          // training may yield requests of various dtype in a mixed-up
          // sequence causing breakups in fusion. To counter this some look
          // ahead is allowed.

          skipped_size += new_total_byte_size_of_output;
          if (total_byte_size_of_output + skipped_size <=
              TensorFusionThresholdBytes()) {
            // Skip response and look ahead for more to fuse.
            skipped_responses.push_back(std::move(new_response));
            responses.pop_front();
          } else {
            break;
          }
        }
      }

      // Replace any skipped responses.
      while (!skipped_responses.empty()) {
        responses.push_front(std::move(skipped_responses.back()));
        skipped_responses.pop_back();
      }
    }

    response_list.add_response(std::move(response));
    LOG(TRACE) << "Created response of size " << tensor_size;
  }
  return response_list;
}

int64_t Controller::TotalByteSizeOfAllgatherOutput(
    const std::vector<int64_t>& tensor_sizes, const TensorTableEntry& entry) {
  int64_t total_dimension_size = 0;
  for (auto sz : tensor_sizes) {
    total_dimension_size += sz;
  }
  // Every tensor participating in Allgather operation may have
  // different first dimension size, but the rest of dimensions are same
  // for all tensors.  Here we get shape of tensor sliced by first
  // dimension. Allgather output will have shape of: (sum of first
  // dimension of every tensor) x (tensor slice shape).
  int64_t total_count_of_output_entries = total_dimension_size;
  for (int i = 1; i < entry.tensor->shape().dims(); ++i) {
    total_count_of_output_entries *= entry.tensor->shape().dim_size(i);
  }
  int element_size = GetTypeSize(entry.tensor->dtype());
  int64_t total_byte_size_of_output =
      total_count_of_output_entries * element_size;

  return total_byte_size_of_output;
}

int Controller::GetLocalSizeAtCrossRank(int i) {
  return local_sizes_for_cross_rank_[i];
}

/*判断Request中的tensor是否在所有的rank上都准备好了(可以进行allreduce)，该方法只在coordinator上运行
  message_table_是一个map，保存了coordinator收到的所有request消息。key是Tensor name, value是一个vector，
  长度是rank的个数，其中的元素是每个rank发来的request。当这个vector填满的时候，对应的tensor就可以进行allreduce了
*/
bool Controller::IncrementTensorCount(const Request& msg, int joined_size) {
  auto& name = msg.tensor_name();
  auto table_iter = message_table_.find(name);
  if (table_iter == message_table_.end()) {               //msg不在message_table_中，则加入
    std::vector<Request> messages = {msg};
    messages.reserve(static_cast<unsigned long>(size_));  //size_是rank的个数
    message_table_.emplace(name, std::move(messages));
    table_iter = message_table_.find(name);
    timeline_.NegotiateStart(name, msg.request_type());   //对应Tensor的negotiation过程开始
  } else {                                               //msg已经在message_table_中，则把msg加入对应的vector   
    std::vector<Request>& messages = table_iter->second;
    messages.push_back(msg);
  }

  timeline_.NegotiateRankReady(name, msg.request_rank());

  std::vector<Request>& messages = table_iter->second;
  int count = (int)messages.size();
  bool ready_to_reduce = count == (size_ - joined_size);  //处于Join状态的rank不参与allreduce(等待状态)
  if (ready_to_reduce) {                                //Tensor可以进行allreduce，coordination过程结束
    timeline_.NegotiateEnd(name);
  }
  return ready_to_reduce;
}

void Controller::SetTimelineEnabled(bool value) {
  std::lock_guard<std::recursive_mutex> guard(timeline_mutex_);
  timeline_enabled_pending_ = value;
  timeline_enabled_ = value;
}

void Controller::SetTimelineEnabledPending(bool value) {
  std::lock_guard<std::recursive_mutex> guard(timeline_mutex_);
  timeline_enabled_pending_ = value;
}

void Controller::SetMarkCyclesInTimelinePending(bool value) {
  std::lock_guard<std::recursive_mutex> guard(timeline_mutex_);
  mark_cycles_in_timeline_pending_ = value;
}

void Controller::SynchronizeTimelineEnabled() {
  std::lock_guard<std::recursive_mutex> guard(timeline_mutex_);
  timeline_enabled_ = timeline_enabled_pending_;
}

bool Controller::TimeLineEnabled() {
  std::lock_guard<std::recursive_mutex> guard(timeline_mutex_);
  return timeline_enabled_;
}

bool Controller::TimelineEnabledPending() {
  std::lock_guard<std::recursive_mutex> guard(timeline_mutex_);
  return timeline_enabled_pending_;
}

bool Controller::MarkCyclesInTimelinePending() {
  std::lock_guard<std::recursive_mutex> guard(timeline_mutex_);
  return mark_cycles_in_timeline_pending_;
}
} // namespace common
} // namespace horovod<|MERGE_RESOLUTION|>--- conflicted
+++ resolved
@@ -87,11 +87,7 @@
 
   // JOIN 是什么操作？
   std::deque<Request> message_queue_tmp;
-<<<<<<< HEAD
-  tensor_queue_.PopMessagesFromQueue(message_queue_tmp);  // tensor_queue_是算出来的梯度
-=======
   tensor_queue_.PopMessagesFromQueue(message_queue_tmp);  //tensor_queue_是算出来的梯度
->>>>>>> 1518301f
   for (auto& message : message_queue_tmp) {
     if (message.request_type() == Request::JOIN) {
       state.joined = true;
@@ -99,13 +95,7 @@
       continue;
     }
 
-<<<<<<< HEAD
-    // Keep track of cache hits
-    // 如果message cache能够被命中，将message tensor name 放入stall_inspector
-    // stall_inspector 是干什么的
-=======
     // Keep track of cache hits，把命中cache的request记录到cache coordinator中
->>>>>>> 1518301f
     if (response_cache_.capacity() > 0) {
       //判断request对应的response是否在cache中
       auto cache_ = response_cache_.cached(message);
@@ -158,17 +148,11 @@
     // determine if any worker has uncached messages in queue or requests
     // a shutdown. This function removes any invalid cache entries, if they
     // exist.
-<<<<<<< HEAD
-
+    //---------------在这里，worker之间通过bitvector的allreduce操作完成协调过程------------
     // TODO 记录同步开始时间
     CoordinateCacheAndState(cache_coordinator);
     // TODO 记录同步结束时间
-
-=======
-    //---------------在这里，worker之间通过bitvector的allreduce操作完成协调过程------------
-    CoordinateCacheAndState(cache_coordinator);
     
->>>>>>> 1518301f
     // Remove uncommon cached tensors from queue and replace to state
     // queue for next cycle. Skip adding common cached tensors to
     // queue as they are handled separately.
@@ -259,12 +243,7 @@
     // message_queue_tmp是这轮需要协调的所有 Request
     std::vector<std::string> ready_to_reduce;
 
-<<<<<<< HEAD
-    // 如果是coordinator
-    if (is_coordinator_) {
-=======
     if (is_coordinator_) {  //rank0的工作
->>>>>>> 1518301f
       LOG(TRACE) << "Adding messages from rank 0";
 
       //这个循环首先处理的是rank0本身ready的Tensor,接收其它worker的request并处理在该循环之后，同样的代码逻辑
@@ -278,17 +257,11 @@
           continue;
         }
 
-<<<<<<< HEAD
-        // 判断是否准备好进行reduce
-        bool reduce = IncrementTensorCount(message, state.joined_size);
-        stall_inspector_.RecordUncachedTensorStart(
-=======
         //判断message包含的tensor是否可以进行allreduce了（在所有节点上都ready）
         bool reduce = IncrementTensorCount(message, state.joined_size);    
 
         // Record initial time for an uncached tensor is encountered in queue.
         stall_inspector_.RecordUncachedTensorStart(             
->>>>>>> 1518301f
             message.tensor_name(), message.request_rank(), size_);
         if (reduce) {
           ready_to_reduce.push_back(message.tensor_name());
@@ -298,17 +271,12 @@
       // Receive ready tensors from other ranks
       // 先处理rank0 上的，然后从其他rank同步 ready_tensor ，然后在处理其他tensor上的
       std::vector<RequestList> ready_list;
-<<<<<<< HEAD
-
+
+      //该方法在controller的子类中实现,ready_to_reduce 在mpi实现里并没有用上
+      //通过mpi gather接收其他rank发来的RequestList（按 rank 顺序放入 ready_list）
       // TODO 记录同步前时间
       RecvReadyTensors(ready_to_reduce, ready_list);
       // TODO 记录同步后时间
-=======
->>>>>>> 1518301f
-
-      //该方法在controller的子类中实现,ready_to_reduce 在mpi实现里并没有用上
-      //通过mpi gather接收其他rank发来的RequestList（按 rank 顺序放入 ready_list）
-      RecvReadyTensors(ready_to_reduce, ready_list);    
 
       // Process messages. 循环从1开始，不包括rank0本身。处理收到的其它worker的request，判断相应tensor能否reduce
       for (int i = 1; i < size_; ++i) {
@@ -336,12 +304,8 @@
         }
       }
 
-<<<<<<< HEAD
-      // Check if tensors from previous ticks are ready to reduce after Joins.
-      // Joins具体代表什么操作？
-=======
       // Check if tensors from previous ticks are ready to reduce after Joins. 为什么是previous tick?
->>>>>>> 1518301f
+      // Join具体代表什么操作？
       if (state.joined_size > 0) {
         for (auto& table_iter : message_table_) {
           int count = (int)table_iter.second.size();
@@ -388,32 +352,20 @@
         responses.push_back(std::move(join_response));
         state.joined_size = 0;
       }
-<<<<<<< HEAD
-
+      //把符合条件的response合并，降低通信开销
       // ready_to_reduce 转换为responses，然后再经过FuseResponses 转换为最终的response_list
       // TODO 记录合并前responses
       response_list = FuseResponses(responses, state);
       // TODO 记录合并前response_list
       response_list.set_shutdown(should_shut_down);
 
-      // Broadcast final results to other ranks.
+      
+      // Broadcast final results to other ranks.在controller子类中实现
       // TODO 记录开始前时间
-=======
-      //把符合条件的response合并，降低通信开销
-      response_list = FuseResponses(responses);
-      response_list.set_shutdown(should_shut_down);
-
-      // Broadcast final results to other ranks.在controller子类中实现
->>>>>>> 1518301f
       SendFinalTensors(response_list);
       // TODO 记录开始后时间
 
-<<<<<<< HEAD
-    } else {
-      // 不是rank0 不是coordinator
-=======
     } else {         //worker的工作
->>>>>>> 1518301f
       RequestList message_list;
       message_list.set_shutdown(should_shut_down);
       while (!message_queue_tmp.empty()) {
@@ -421,8 +373,11 @@
         message_queue_tmp.pop_front();
       }
 
+
+      
       // Send ready tensors to rank zero
-<<<<<<< HEAD
+      //把message_list中的request通过一个MPI_GATHER操作发给rank0
+
       // TODO 记录 worker 传送给 coordinator 的数据以及时间
       // 数据量通过massage_list获取
       // tensor_shape()
@@ -431,9 +386,6 @@
       // tensor_type()
 
       // TODO 记录当前的时间
-=======
-      //把message_list中的request通过一个MPI_GATHER操作发给rank0
->>>>>>> 1518301f
       SendReadyTensors(message_list);
       // TODO 记录发送后的时间
 
@@ -812,18 +764,14 @@
   }
 }
 
-<<<<<<< HEAD
-ResponseList Controller::FuseResponses(std::deque<Response>& responses,
-                                       HorovodGlobalState& state) {
-=======
 //把多个response里的内容放入一个response对象(需满足如下条件)，再把这些response对象放入ResponseList返回
 //1.执行的操作类型相同
 //2.在同一个设备上
 //3.tensor类型相同
 //4.tensor大小之和不超过tensor fusion buffer大小
 //5.prescale_factor和postscale_factor相同
-ResponseList Controller::FuseResponses(std::deque<Response>& responses) {
->>>>>>> 1518301f
+ResponseList Controller::FuseResponses(std::deque<Response>& responses,
+                                       HorovodGlobalState& state) {
   ResponseList response_list;
   while (!responses.empty()) {
 
