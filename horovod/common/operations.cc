// Copyright 2016 The TensorFlow Authors. All Rights Reserved.
// Modifications copyright (C) 2019 Uber Technologies, Inc.
// Modifications copyright (C) 2019, NVIDIA CORPORATION. All rights reserved.
// Modifications copyright (C) 2019 Intel Corporation
// Modifications copyright Microsoft
//
// Licensed under the Apache License, Version 2.0 (the "License");
// you may not use this file except in compliance with the License.
// You may obtain a copy of the License at
//
//     http://www.apache.org/licenses/LICENSE-2.0
//
// Unless required by applicable law or agreed to in writing, software
// distributed under the License is distributed on an "AS IS" BASIS,
// WITHOUT WARRANTIES OR CONDITIONS OF ANY KIND, either express or implied.
// See the License for the specific language governing permissions and
// limitations under the License.
// =============================================================================

#include "operations.h"

#include <atomic>
#include <cassert>
#include <cstring>
#include <map>
#include <queue>
#include <set>
#include <sstream>
#include <thread>
#include <unordered_map>
#include <unordered_set>

#include "common.h"
#include "fusion_buffer_manager.h"
#include "global_state.h"
#include "hashes.h"
#include "logging.h"
#include "message.h"
#include "ops/operation_manager.h"
#include "parameter_manager.h"
#include "timeline.h"
#include "utils/env_parser.h"

#if HAVE_MPI
#define OMPI_SKIP_MPICXX
#include "mpi.h"
#include "mpi/mpi_context.h"
#include "mpi/mpi_controller.h"
#include "ops/mpi_operations.h"
#include "ops/adasum_mpi_operations.h"
#endif

#if HAVE_GPU
#include "ops/gpu_operations.h"
#if HAVE_MPI
#include "ops/mpi_gpu_operations.h"
#endif
#endif

#if HAVE_NCCL
#include "ops/nccl_operations.h"
#if HAVE_MPI
#include "ops/adasum_gpu_operations.h"
#endif
#endif

#if HAVE_DDL && HAVE_MPI
#include "mpi/ddl_mpi_context_manager.h"
#include "ops/ddl_operations.h"
#endif

#if HAVE_CCL
#include "ops/ccl_operations.h"
#endif

#if HAVE_GLOO
#include "gloo/gloo_controller.h"
#include "ops/gloo_operations.h"
#endif

/*
 * Allreduce, Allgather and Broadcast Ops.
 *
 * This module implements ops for allgather, allreduce and broadcast, which
 * do optimized gathers, reductions and broadcasts and can take advantage of
 * whichever hardware-optimized communication libraries are enabled.
 *
 * The primary logic of the allreduce, allgather and broadcast currently
 * support in MPI, NCCL, CUDA/ROCm, Gloo, oneCCL, DDL. The background thread
 * which facilitates controller operations is run in BackgroundThreadLoop().
 * The provided ops are:
 *      - HorovodAllreduce:
 *          Perform an allreduce on a Tensor, returning the sum
 *          across all processes in the global communicator.
 *      - HorovodAllgather:
 *          Perform an allgather on a Tensor, returning the concatenation of
 *          the tensor on the first dimension across all processes in the
 *          global communicator.
 *      - HorovodBroadcast:
 *          Perform a broadcast on a Tensor, broadcasting Tensor
 *          value from root rank to all other ranks.
 *
 * Additionally, this library provides C APIs to initialize Horovod and query
 * rank, local rank and world size.  These are used in Python directly through
 * ctypes.
 */

namespace horovod {
namespace common {

namespace {

// All the Horovod state that must be stored globally per-process.
HorovodGlobalState horovod_global;

#if HAVE_MPI
MPIContext mpi_context;
#endif

#if HAVE_GLOO
GlooContext gloo_context;
#endif

#if HAVE_GPU
GPUContext gpu_context;
#endif

#if HAVE_NCCL
NCCLContext nccl_context;
#endif

#if HAVE_DDL
DDLContext ddl_context;
#endif

#if HAVE_CCL
CCLContext ccl_context;
#endif

std::unique_ptr<OperationManager> op_manager;

OperationManager* CreateOperationManager(HorovodGlobalState& state) {
  // Order of these operations is very important. Operations will be checked
  // sequentially from the first to the last. The first 'Enabled' operation will
  // be executed.
  std::vector<std::shared_ptr<AllreduceOp>> allreduce_ops;
  std::vector<std::shared_ptr<AllgatherOp>> allgather_ops;
  std::vector<std::shared_ptr<BroadcastOp>> broadcast_ops;
  std::vector<std::shared_ptr<AllreduceOp>> adasum_ops;
  std::vector<std::shared_ptr<AlltoallOp>> alltoall_ops;

#if HAVE_MPI && HAVE_GPU
  if (mpi_context.IsEnabled()) {
#if HOROVOD_GPU_ALLREDUCE == 'M'
    allreduce_ops.push_back(std::shared_ptr<AllreduceOp>(
        new MPI_GPUAllreduce(&mpi_context, &gpu_context, &state)));

#elif HAVE_NCCL && HOROVOD_GPU_ALLREDUCE == 'N'
    adasum_ops.push_back(std::shared_ptr<AllreduceOp>(new AdasumGpuAllreduceOp(&mpi_context, &nccl_context, &gpu_context, &state)));

    allreduce_ops.push_back(
        std::shared_ptr<AllreduceOp>(new NCCLHierarchicalAllreduce(
            &nccl_context, &mpi_context, &gpu_context, &state)));

#elif HAVE_DDL && HOROVOD_GPU_ALLREDUCE == 'D'
    allreduce_ops.push_back(std::shared_ptr<AllreduceOp>(
        new DDLAllreduce(&ddl_context, &gpu_context, &state)));
#endif

#if HOROVOD_GPU_ALLGATHER == 'M'
    allgather_ops.push_back(std::shared_ptr<AllgatherOp>(
        new MPI_GPUAllgather(&mpi_context, &gpu_context, &state)));
#endif
    allgather_ops.push_back(std::shared_ptr<AllgatherOp>(
        new MPIHierarchicalAllgather(&mpi_context, &state)));

#if HOROVOD_GPU_ALLTOALL == 'M'
    alltoall_ops.push_back(std::shared_ptr<AlltoallOp>(
        new MPI_GPUAlltoall(&mpi_context, &gpu_context, &state)));
#endif
  }
#endif

#if HAVE_NCCL && HOROVOD_GPU_ALLREDUCE == 'N'
  allreduce_ops.push_back(std::shared_ptr<AllreduceOp>(
      new NCCLAllreduce(&nccl_context, &gpu_context, &state)));
#endif

#if HAVE_NCCL && HOROVOD_GPU_BROADCAST == 'N'
    broadcast_ops.push_back(
        std::shared_ptr<BroadcastOp>(new NCCLBroadcast(&nccl_context, &gpu_context, &state)));
#endif

#if HAVE_NCCL && HOROVOD_GPU_ALLGATHER == 'N'
  allgather_ops.push_back(std::shared_ptr<AllgatherOp>(
      new NCCLAllgather(&nccl_context, &gpu_context, &state)));
#endif

#if HAVE_NCCL && HOROVOD_GPU_ALLTOALL == 'N'
  alltoall_ops.push_back(std::shared_ptr<AlltoallOp>(
      new NCCLAlltoall(&nccl_context, &gpu_context, &state)));
#endif

#if HAVE_GLOO
  if (gloo_context.IsEnabled()) {
    allreduce_ops.push_back(
        std::shared_ptr<AllreduceOp>(new GlooAllreduce(&gloo_context, &state)));
    allgather_ops.push_back(
        std::shared_ptr<AllgatherOp>(new GlooAllgather(&gloo_context, &state)));
    broadcast_ops.push_back(
        std::shared_ptr<BroadcastOp>(new GlooBroadcast(&gloo_context, &state)));
    alltoall_ops.push_back(
        std::shared_ptr<AlltoallOp>(new GlooAlltoall(&gloo_context, &state)));
  }
#endif

#if HAVE_CCL
  if (state.cpu_operation == LibType::CCL) {
    allreduce_ops.push_back(
        std::make_shared<CCLAllreduce>(&ccl_context, &state));
    allgather_ops.push_back(
        std::make_shared<CCLAllgather>(&ccl_context, &state));
    broadcast_ops.push_back(
        std::make_shared<CCLBroadcast>(&ccl_context, &state));
  }
#endif

#if HAVE_MPI
  if (mpi_context.IsEnabled()){
    adasum_ops.push_back(
        std::shared_ptr<AllreduceOp>(new AdasumMPIAllreduceOp(&mpi_context, &state)));
    allreduce_ops.push_back(
        std::shared_ptr<AllreduceOp>(new MPIAllreduce(&mpi_context,&state)));
    allgather_ops.push_back(
        std::shared_ptr<AllgatherOp>(new MPIAllgather(&mpi_context, &state)));
    broadcast_ops.push_back(
        std::shared_ptr<BroadcastOp>(new MPIBroadcast(&mpi_context, &state)));
    alltoall_ops.push_back(
        std::shared_ptr<AlltoallOp>(new MPIAlltoall(&mpi_context, &state)));
  }
#endif

  std::shared_ptr<JoinOp> join_op(new JoinOp(&state));
  std::shared_ptr<ErrorOp> error_op(new ErrorOp(&state));

  return new OperationManager(&state.parameter_manager, allreduce_ops,
                              allgather_ops, broadcast_ops, alltoall_ops,
                              join_op, adasum_ops, error_op);
}

// Process a Response by doing a reduction, a gather, a broadcast, or
<<<<<<< HEAD
// raising an error.
// 执行一个通信操作
=======
// raising an error. 由后台线程调用，完成具体的allreduce, broadcast等操作
>>>>>>> 1518301f
void PerformOperation(Response response, HorovodGlobalState& state) {
  std::vector<TensorTableEntry> entries;
  auto& timeline = horovod_global.timeline;
  if (response.response_type() != Response::JOIN) {
    horovod_global.tensor_queue.GetTensorEntriesFromResponse(response, entries,
                                                             state.joined);

    for (auto& e : entries) {
      timeline.Start(e.tensor_name, response.response_type());
    }

    if (entries.size() > 1) {    
      auto first_entry = entries[0];
      // Note: it is OK for different entries to come from different frameworks
      // since buffer allocated here is guaranteed to survive at least till the
      // end of this operation.  这里的framework应该是通信框架，如mpi,nccl等。
      Status status = horovod_global.fusion_buffer.InitializeBuffer(
          horovod_global.controller->TensorFusionThresholdBytes(),
          first_entry.device, first_entry.context,
          horovod_global.current_nccl_stream,
          [&]() { timeline.ActivityStartAll(entries, INIT_FUSION_BUFFER); },
          [&]() { timeline.ActivityEndAll(entries); });
      if (!status.ok()) {
        LOG(DEBUG, horovod_global.controller->GetRank()) << "InitializeBuffer Failed";
        for (auto& e : entries) {
          timeline.End(e.tensor_name, nullptr);
          // Callback can be null if the rank sent Join request.
          if (e.callback != nullptr) {
            e.callback(status);
          }
        }
        return;
      }
    }

    // On GPU data readiness is signalled by ready_event.
    std::vector<TensorTableEntry> waiting_tensors;
    for (auto& e : entries) {  //如果ready event不为空，表示梯度计算尚未完成
      if (e.ready_event != nullptr) {  //ready_event什么时候会是空？
        timeline.ActivityStart(e.tensor_name, WAIT_FOR_DATA);
        waiting_tensors.push_back(e); 
      }
    }
    while (!waiting_tensors.empty()) {   //不停循环，直到waiting_tensors为空,表示所有tensor的计算都已经真正完成
      for (auto it = waiting_tensors.begin(); it != waiting_tensors.end();) {
        if (it->ready_event->Ready()) {  //cuda event状态为ready，表明本tensor已经计算完成
          timeline.ActivityEnd(it->tensor_name);
          timeline.ActivityStart(it->tensor_name, WAIT_FOR_OTHER_TENSOR_DATA);
          it = waiting_tensors.erase(it);
        } else {
          ++it;
        }
      }
      std::this_thread::sleep_for(std::chrono::nanoseconds(100));
    }
    for (auto& e : entries) {
      if (e.ready_event != nullptr) {
        timeline.ActivityEnd(e.tensor_name);
      }
    }
  }

  Status status;
  try {
<<<<<<< HEAD
    // 真正执行操作
    status = op_manager->ExecuteOperation(entries, response);
=======
    status = op_manager->ExecuteOperation(entries, response);  //执行操作
>>>>>>> 1518301f
  } catch (const std::exception& ex) {
    LOG(DEBUG, horovod_global.controller->GetRank()) << "ExecuteOperation Failed";
    status = Status::UnknownError(ex.what());
  }

  if (!status.in_progress()) {
    for (auto& e : entries) {
      timeline.End(e.tensor_name, status.ok() ? e.output : nullptr);
      // Callback can be null if the rank sent Join request.
      if (e.callback != nullptr) {
        e.callback(status);
      }
    }
  }
}

// The background thread loop coordinates all the controller processes and the
// tensor reductions. The design of the communicator mechanism is limited by a
// few considerations:
//
//      1. Some MPI implementations require all MPI calls to happen from a
//      single thread. Since TensorFlow may use several threads for graph
//      processing, this means we must have our own dedicated thread for
//      dealing with MPI.
//      2. We want to gracefully handle errors, when all processes do not
//      properly agree upon what should happen (such as mismatched types or
//      shapes). To do so requires every process to know about the shapes
//      and types of the relevant tensors on the other processes.
//      3. The reductions and gathers should be able to happen in parallel
//      with other ongoing operations. This means that they cannot be blocking
//      ops, but rather must be async ops, the execution of which happens on a
//      separate thread.
//      4. We cannot guarantee that all the processes reduce their tensors
//      in the same order, so we cannot dispatch one thread per tensor,
//      otherwise we may end up dispatching many blocked threads and never
//      make progress if we have a thread pool limit.
bool RunLoopOnce(HorovodGlobalState& state);

// horovod.init()之后，此线程一直在后执行
void BackgroundThreadLoop(HorovodGlobalState& state) {
#if HAVE_CCL
  // Initialize ccl context
  if (state.cpu_operation == LibType::CCL) {
    ccl_context.Init();
  }
#endif

#if HAVE_MPI
  // Initialize mpi context
#if HAVE_DDL
  // If DDL is enabled, let DDL ops manage MPI environment.
  auto mpi_ctx_manager = DDL_MPIContextManager(ddl_context, gpu_context);
#else
  // Otherwise, let MPI ops be in charge.
  auto mpi_ctx_manager = MPIContextManager();
#endif
  mpi_context.Initialize(state.controller->GetRanks(), mpi_ctx_manager);
#endif

#if HAVE_GLOO
#if HAVE_MPI
    if (mpi_context.IsEnabled()) {
      // Initialize gloo context if mpi context is available
      gloo_context.InitializeFromMPI(mpi_context, ParseGlooIface());
    }
    else
#endif
    {
      gloo_context.Initialize(ParseGlooIface());
    }
#endif
  // Initialize controller
  state.controller->Initialize();

  bool is_coordinator = state.controller->IsCoordinator();
  bool is_homogeneous = state.controller->IsHomogeneous();  //集群是否同构
  int size = state.controller->GetSize();
  int local_size = state.controller->GetLocalSize();
  int local_rank = state.controller->GetLocalRank();

  // Set background thread affinity，线程跟cpu核的亲近性。只适用于Intel oneCCL?
  // https://horovod.readthedocs.io/en/latest/oneccl_include.html, https://github.com/horovod/horovod/pull/2131
  parse_and_set_affinity(std::getenv(HOROVOD_THREAD_AFFINITY), local_size, local_rank);

#if HAVE_GPU
  // Set number of GPU streams to use
  auto horovod_num_nccl_streams =
      std::getenv(HOROVOD_NUM_NCCL_STREAMS);
  if (horovod_num_nccl_streams != nullptr &&
      std::stol(horovod_num_nccl_streams, nullptr, 10) > 0) {
    state.num_nccl_streams = std::atoi(horovod_num_nccl_streams);
  }

#if HAVE_NCCL
  nccl_context.nccl_comms.resize(state.num_nccl_streams);
#endif
  gpu_context.streams.resize(state.num_nccl_streams);

  // Create finalizer thread pool (one thread per stream)
  gpu_context.finalizer_thread_pool.create(state.num_nccl_streams);
#endif

  // Open the timeline file on coordinator.
  // 只在coordinator上产生timeline文件
  auto timeline_env = std::getenv(HOROVOD_TIMELINE);
  auto horovod_timeline = timeline_env != nullptr ? std::string(timeline_env) : std::string("");
  bool should_enable_timeline = false;
  if (is_coordinator) {
    state.timeline.Initialize(horovod_timeline,
                              static_cast<unsigned int>(size));
  }

  should_enable_timeline = true;
  if (horovod_timeline == "DISABLED") {
    should_enable_timeline = false;
  }

  state.controller->SetTimelineEnabled(should_enable_timeline);

  ParseStallInspectorFromEnv(state.controller->GetStallInspector());
  bool mark_cycles = false;
  SetBoolFromEnv(HOROVOD_TIMELINE_MARK_CYCLES, mark_cycles,
                 true);
  state.controller->SetMarkCyclesInTimelinePending(mark_cycles);
  state.mark_cycles_in_timeline = mark_cycles;

  // Override Tensor Fusion threshold, if it's set.
  // 重写Tensor Fusion大小
  state.parameter_manager.SetTensorFusionThresholdBytes(64 * 1024 * 1024);
  auto horovod_fusion_threshold = std::getenv(HOROVOD_FUSION_THRESHOLD);
  if (horovod_fusion_threshold != nullptr) {
    int64_t threshold = std::strtol(horovod_fusion_threshold, nullptr, 10);
    state.parameter_manager.SetTensorFusionThresholdBytes(threshold, true);
  }

  // Override the cycle time.
  state.parameter_manager.SetCycleTimeMs(5);
  auto horovod_cycle_time = std::getenv(HOROVOD_CYCLE_TIME);
  if (horovod_cycle_time != nullptr) {
    state.parameter_manager.SetCycleTimeMs(
        std::strtof(horovod_cycle_time, nullptr), true);
  }

  // Override response cache capacity, if it's set.
  state.parameter_manager.SetCacheEnabled(true);
  auto horovod_cache_capacity = std::getenv(HOROVOD_CACHE_CAPACITY);
  if (horovod_cache_capacity != nullptr) {
    uint32_t cache_capacity = std::strtol(horovod_cache_capacity, nullptr, 10);
    state.cache_capacity = cache_capacity;
    state.parameter_manager.SetCacheEnabled(cache_capacity > 0, true);
  }
  state.response_cache.set_capacity(
      (int)state.parameter_manager.CacheEnabled() * state.cache_capacity);

  // Set flag for hierarchical allgather. Ignore if Horovod is running on a
  // single node.
  auto horovod_hierarchical_allgather =
      std::getenv(HOROVOD_HIERARCHICAL_ALLGATHER);
  state.parameter_manager.SetHierarchicalAllgather(false);
  if (horovod_hierarchical_allgather != nullptr) {
    bool value = std::strtol(horovod_hierarchical_allgather, nullptr, 10) > 0 &&
                 (size != local_size);
    state.parameter_manager.SetHierarchicalAllgather(value, true);
  }
  // Set flag for hierarchical allreduce. Ignore if Horovod is running on a
  // single node.
  auto horovod_hierarchical_allreduce =
      std::getenv(HOROVOD_HIERARCHICAL_ALLREDUCE);
  state.parameter_manager.SetHierarchicalAllreduce(false);
  if (horovod_hierarchical_allreduce != nullptr) {
    bool value = std::strtol(horovod_hierarchical_allreduce, nullptr, 10) > 0 &&
                 (size != local_size);
    state.parameter_manager.SetHierarchicalAllreduce(value, true);
  }

#if HOROVOD_GPU_ALLREDUCE != 'N' && HOROVOD_GPU_ALLREDUCE != 'D'
  // Hierarchical allreduce is not supported without NCCL or DDL
  state.parameter_manager.SetHierarchicalAllreduce(false, true);
#endif

  // Issue warning if hierarchical allreduce is enabled in heterogeneous cluster
  // 异构集群
  if (is_coordinator &&
      (state.parameter_manager.HierarchicalAllreduce() ||
       state.parameter_manager.HierarchicalAllgather()) &&
      !is_homogeneous) {
    std::cerr
        << "WARNING: Using different number of ranks per node might cause "
           "performance loss in hierarchical allgather and "
           "hierarchical allreduce. Consider assigning the same "
           "number of ranks to each node, or disabling hierarchical "
           "allgather and hierarchical allreduce.";
  }

  // Set flag to control use of batched memcopy kernel on GPU
  auto horovod_batch_d2d_memcopies =
      std::getenv(HOROVOD_BATCH_D2D_MEMCOPIES);
  if (horovod_batch_d2d_memcopies != nullptr &&
      std::strtol(horovod_batch_d2d_memcopies, nullptr, 10) == 0) {
    state.batch_d2d_memcopies = false;
  }

  // Enable auto-tuning.
  auto horovod_autotune = std::getenv(HOROVOD_AUTOTUNE);
  if (horovod_autotune != nullptr &&
      std::strtol(horovod_autotune, nullptr, 10) > 0) {
    auto horovod_autotune_log = std::getenv(HOROVOD_AUTOTUNE_LOG);
    state.parameter_manager.Initialize(state.controller->GetRank(), RANK_ZERO,
                                       horovod_autotune_log != nullptr
                                           ? std::string(horovod_autotune_log)
                                           : "");
    state.parameter_manager.SetAutoTuning(true);
  }

  // Set chunk size for MPI based Adasum allreduce algorithms
  auto horovod_adasum_mpi_chunk_size = std::getenv(HOROVOD_ADASUM_MPI_CHUNK_SIZE);
  if (horovod_adasum_mpi_chunk_size != nullptr) {
    state.adasum_mpi_chunk_size = std::strtol(horovod_adasum_mpi_chunk_size, nullptr, 10);
  }

  op_manager.reset(CreateOperationManager(state));

  // Signal that initialization is completed.
  state.initialization_done = true;
  LOG(INFO, horovod_global.controller->GetRank()) << "Horovod Initialized";

  // Iterate until shutdown.
  // 在之前初始化state中的一些参数，然后一直执行RunLoopOnce
  try {
    while (RunLoopOnce(state));
  } catch (const std::exception& ex) {
    LOG(ERROR) << "Horovod background loop uncaught exception: " << ex.what();
  }

    // Finalize all contexts
#if HAVE_NCCL
  nccl_context.ShutDown();
#endif

#if HAVE_GLOO
  gloo_context.Finalize();
#endif

  LOG(DEBUG, horovod_global.controller->GetRank()) << "Shutting down background thread";

  // Signal that shutdown has been requested.
  state.shut_down = true;

  // Notify all outstanding operations that Horovod has been shut down
  // and finalize tensor queue.
  std::vector<StatusCallback> callbacks;
  horovod_global.tensor_queue.FinalizeTensorQueue(callbacks);
  for (auto& cb : callbacks) {
    cb(SHUT_DOWN_ERROR);
  }

#if HAVE_GPU
  gpu_context.Finalize();
#endif

#if HAVE_MPI
  mpi_context.Finalize(mpi_ctx_manager);
#endif

#if HAVE_CCL
  if (state.cpu_operation == LibType::CCL){
    ccl_context.Finalize();
  }
#endif

}

//背景线程的循环体
bool RunLoopOnce(HorovodGlobalState& state) {
  // This delay determines thread frequency and communication message latency
  auto start_time = std::chrono::steady_clock::now();
  auto sleep_duration = state.last_cycle_start +
                        std::chrono::microseconds(long(
                            state.parameter_manager.CycleTimeMs() * 1000.)) -
                        start_time;
  if (sleep_duration > std::chrono::steady_clock::duration::zero()) {
    std::this_thread::sleep_for(sleep_duration);
  }
  state.last_cycle_start = std::chrono::steady_clock::now();

  if (state.mark_cycles_in_timeline) {
    // Mark start of the new cycle.
    state.timeline.MarkCycleStart();
  }

<<<<<<< HEAD
  // 得到responselist，responlist是怎么形成的
=======
  //完成coordination。response_list保存了本次循环要进行allreduce的tensor
>>>>>>> 1518301f
  auto response_list =
      state.controller->ComputeResponseList(horovod_global.shut_down, state);

  state.mark_cycles_in_timeline =
      state.controller->MarkCyclesInTimelinePending();

  // Get tensor name and size data for autotuning.
  int64_t total_tensor_size = 0;
  std::vector<std::string> tensor_names;
  if (state.parameter_manager.IsAutoTuning()) {
    total_tensor_size = horovod_global.tensor_queue.GetTensorDataForAutotuner(
        response_list, tensor_names);
  }

  /*-------------------开始进行collective operation----------------------*/
  
  // Perform the collective operation. All nodes should end up performing
  // the same operation.
  // 除了allreduce，还有gather, broadcast等操作。什么时候会执行到这些操作？
  int rank = state.controller->GetRank();
  for (auto& response : response_list.responses()) {
    LOG(TRACE, rank) << "Performing " << response.tensor_names_string();
    LOG(TRACE, rank) << "Processing " << response.tensor_names().size()
                     << " tensors";
    // TODO 记录每次perform操作的时间，以及类型
    PerformOperation(response, horovod_global);
    LOG(TRACE, rank) << "Finished performing "
                     << response.tensor_names_string();
  }

  if (state.parameter_manager.IsAutoTuning()) {
    bool should_sync =
        state.parameter_manager.Update(tensor_names, total_tensor_size);

    if (should_sync) {
      state.controller->SynchronizeParameters();
    }
  }

  return !response_list.shutdown();
}

// Start Horovod background thread. Ensure that this is
// only done once no matter how many times this function is called.
void InitializeHorovodOnce(const int* ranks, int nranks) {
  // Ensure background thread is only started once.
  if (!horovod_global.initialize_flag.test_and_set()) {
    horovod_global.control_operation = ParseControllerOpsFromEnv();
    horovod_global.cpu_operation = ParseCPUOpsFromEnv();
#if HAVE_MPI
    // Enable mpi is it's used either in cpu data transfer or controller
    if (horovod_global.cpu_operation == LibType::MPI ||
        horovod_global.control_operation == LibType::MPI) {
      mpi_context.Enable();
    }

    if (horovod_global.control_operation == LibType::MPI){
      horovod_global.controller.reset(new MPIController( //新建一个MPIController?
          horovod_global.response_cache,
          horovod_global.tensor_queue, horovod_global.timeline,
          horovod_global.parameter_manager, mpi_context));
      horovod_global.controller->SetRanks(ranks, nranks);
    }
#endif

#if HAVE_GLOO
    // Enable gloo is it's used either in cpu data transfer or controller
    if (horovod_global.cpu_operation == LibType::GLOO ||
        horovod_global.control_operation == LibType::GLOO) {
      gloo_context.Enable();
    }

    if (horovod_global.control_operation == LibType::GLOO) {
      horovod_global.controller.reset(new GlooController(
          horovod_global.response_cache,
          horovod_global.tensor_queue, horovod_global.timeline,
          horovod_global.parameter_manager, gloo_context));
    }
#endif
    // Reset initialization flag
    horovod_global.initialization_done = false;
    horovod_global.background_thread = std::thread(
        BackgroundThreadLoop, std::ref(horovod_global));
  }

  // Wait to ensure that the background thread has finished initializing MPI.
  while (!horovod_global.initialization_done) {
    std::this_thread::sleep_for(std::chrono::milliseconds(1));
  }
  LOG(DEBUG) << "Background thread init done";
}

} // namespace

Status CheckInitialized() {
  if (!horovod_global.initialization_done) {
    return NOT_INITIALIZED_ERROR;
  }
  return Status::OK();
}

extern "C" {

void horovod_init(const int* ranks, int nranks) {
  InitializeHorovodOnce(ranks, nranks);
}

#if HAVE_MPI
void horovod_init_comm(MPI_Comm comm) {
  MPI_Comm_dup(comm, &mpi_context.mpi_comm);
  InitializeHorovodOnce(nullptr, 0);
}
#endif

void horovod_shutdown() {
  if (horovod_global.background_thread.joinable()) {
    horovod_global.timeline.Shutdown();
    horovod_global.shut_down = true;
    horovod_global.background_thread.join();

    // Reset the initialization flag to allow restarting with horovod_init(...)
    horovod_global.initialize_flag.clear();
    horovod_global.shut_down = false;
    horovod_global.initialization_done = false;
  }
}

bool horovod_is_initialized() {
  return horovod_global.initialization_done;
}

bool horovod_start_timeline(const char* file_name, bool mark_cycles) {
  if (!horovod_global.initialization_done) {
    return false;
  }
  bool is_coordinator = horovod_global.controller->IsCoordinator();
  if (is_coordinator) {
    horovod_global.timeline.Initialize(std::string(file_name), horovod_global.controller->GetSize());
    horovod_global.timeline.SetPendingTimelineFile(std::string(file_name));
  }
  horovod_global.controller->SetMarkCyclesInTimelinePending(mark_cycles);
  return true;
}

bool horovod_stop_timeline() {
  if (!horovod_global.initialization_done) {
    return false;
  }
  if(!horovod_global.controller->TimelineEnabledPending()){
    LOG(INFO) << " Timeline is already stopped. Please start timeline before stopping it.";
    return true;
  }
  bool is_coordinator = horovod_global.controller->IsCoordinator();
  if (is_coordinator) {
      horovod_global.timeline.SetPendingTimelineFile(std::string(""));
  }
  return true;
}

int horovod_rank() {
  if (!horovod_global.initialization_done) {
    return -1;
  }
  return horovod_global.controller->GetRank();
}

int horovod_local_rank() {
  if (!horovod_global.initialization_done) {
    return -1;
  }
  return horovod_global.controller->GetLocalRank();
}

int horovod_size() {
  if (!horovod_global.initialization_done) {
    return -1;
  }
  return horovod_global.controller->GetSize();
}

int horovod_local_size() {
  if (!horovod_global.initialization_done) {
    return -1;
  }
  return horovod_global.controller->GetLocalSize();
}

bool horovod_is_homogeneous() {
  return horovod_global.controller->IsHomogeneous();
}

int horovod_mpi_threads_supported() {
  if (!horovod_global.initialization_done) {
    return -1;
  }

#if HAVE_MPI
  auto mpiController =
      std::dynamic_pointer_cast<MPIController>(horovod_global.controller);
  return mpiController->IsMpiThreadsSupported() ? 1 : 0;
#endif

  return -1;
}

bool horovod_mpi_enabled() {
#if HAVE_MPI
  return mpi_context.IsEnabled();
#else
  return false;
#endif
}

bool horovod_mpi_built() {
#if HAVE_MPI
  return true;
#else
  return false;
#endif
}

bool horovod_gloo_enabled() {
#if HAVE_GLOO
  return gloo_context.IsEnabled();
#else
  return false;
#endif
}

bool horovod_gloo_built() {
#if HAVE_GLOO
  return true;
#else
  return false;
#endif
}

int horovod_nccl_built() {
#if HAVE_NCCL
  return NCCL_VERSION_CODE;
#else
  return 0;
#endif
}

bool horovod_ddl_built() {
#if HAVE_DDL
  return true;
#else
  return false;
#endif
}

bool horovod_ccl_built() {
#if HAVE_CCL
  return true;
#else
  return false;
#endif
}

bool horovod_cuda_built() {
#if HAVE_CUDA
  return true;
#else
  return false;
#endif
}

bool horovod_rocm_built() {
#if HAVE_ROCM
  return true;
#else
  return false;
#endif
}

int horovod_reduce_op_average() {
  return ReduceOp::AVERAGE;
}

int horovod_reduce_op_sum() {
  return ReduceOp::SUM;
}

int horovod_reduce_op_adasum() {
  return ReduceOp::ADASUM;
}

}

// Contexts and controller must be initialized and the background thread
// must be running before this function is called.
Status EnqueueTensorAllreduce(std::shared_ptr<OpContext> context,
                              std::shared_ptr<Tensor> tensor,
                              std::shared_ptr<Tensor> output,
                              std::shared_ptr<ReadyEvent> ready_event,
                              const std::string name, const int device,
                              StatusCallback callback,
                              ReduceOp reduce_op,
                              double prescale_factor,
                              double postscale_factor) {
  Status status;

  if (reduce_op == ReduceOp::AVERAGE) {
#if !HAVE_ROCM
    // Averaging happens via postscale_factor
    postscale_factor /= horovod_global.controller->GetSize();
#else
    LOG(ERROR, horovod_global.controller->GetRank()) << "Enqueuing AVERAGE allreduce is not allowed.";
    return status.Aborted("AVERAGE not allowed.");
#endif
  } else if (reduce_op == ReduceOp::ADASUM) {
#if HAVE_NCCL && !HAVE_ROCM
    if (device != CPU_DEVICE_ID) {
      // Averaging by local size happens via postscale_factor
      postscale_factor /= horovod_global.controller->GetLocalSize();
    }
#endif
  }
  Request message;
  message.set_request_rank(horovod_global.controller->GetRank());
  message.set_tensor_name(name);
  message.set_tensor_type(tensor->dtype());
  message.set_device(device);
  message.set_prescale_factor(prescale_factor);
  message.set_postscale_factor(postscale_factor);
  if (reduce_op == ReduceOp::ADASUM) {
    message.set_request_type(Request::ADASUM);
  } else {
    message.set_request_type(Request::ALLREDUCE);
  }
  for (int i = 0; i < tensor->shape().dims(); ++i) {
    message.add_tensor_shape((int64_t)tensor->shape().dim_size(i));
  }

  TensorTableEntry e;
  e.tensor_name = name;
  e.context = context;
  e.tensor = tensor;
  e.output = output;
  e.ready_event = ready_event;
  e.device = device;
  e.callback = callback;

  if (horovod_global.shut_down) {
    return SHUT_DOWN_ERROR;
  }
  status = horovod_global.tensor_queue.AddToTensorQueue(e, message);
  if (status.ok()) {
    LOG(TRACE, horovod_global.controller->GetRank()) << "Enqueued " << name;
  }
  return status;
}

// Contexts and controller must be initialized and the background thread
// must be running before this function is called.
Status EnqueueTensorAllgather(std::shared_ptr<OpContext> context,
                              std::shared_ptr<Tensor> tensor,
                              std::shared_ptr<ReadyEvent> ready_event,
                              const std::string name, const int device,
                              StatusCallback callback) {
  Request message;
  message.set_request_rank(horovod_global.controller->GetRank());
  message.set_tensor_name(name);
  message.set_tensor_type(tensor->dtype());
  message.set_device(device);
  message.set_request_type(Request::ALLGATHER);
  for (int i = 0; i < tensor->shape().dims(); ++i) {
    message.add_tensor_shape((int64_t)tensor->shape().dim_size(i));
  }

  TensorTableEntry e;
  e.tensor_name = name;
  e.context = context;
  e.tensor = tensor;
  e.ready_event = ready_event;
  e.device = device;
  e.callback = callback;

  if (horovod_global.shut_down) {
    return SHUT_DOWN_ERROR;
  }
  Status status = horovod_global.tensor_queue.AddToTensorQueue(e, message);
  if (status.ok()) {
    LOG(TRACE, horovod_global.controller->GetRank()) << "Enqueued " << name;
  }
  return status;
}

// Contexts and controller must be initialized and the background thread
// must be running before this function is called.
//构造一个Request对象，并放入tensorqueue
Status EnqueueTensorBroadcast(std::shared_ptr<OpContext> context,
                              std::shared_ptr<Tensor> tensor,
                              std::shared_ptr<Tensor> output, int root_rank,
                              std::shared_ptr<ReadyEvent> ready_event,
                              const std::string name, const int device,
                              StatusCallback callback) {
  Request message;
  message.set_request_rank(horovod_global.controller->GetRank());
  message.set_tensor_name(name);
  message.set_tensor_type(tensor->dtype());
  message.set_root_rank(root_rank);
  message.set_device(device);
  message.set_request_type(Request::BROADCAST);
  for (int i = 0; i < tensor->shape().dims(); ++i) {
    message.add_tensor_shape((int64_t)tensor->shape().dim_size(i));
  }

  TensorTableEntry e;
  e.tensor_name = name;
  e.context = context;
  e.tensor = tensor;
  e.output = output;
  e.root_rank = root_rank;
  e.ready_event = ready_event;
  e.device = device;
  e.callback = callback;

  if (horovod_global.shut_down) {
    return SHUT_DOWN_ERROR;
  }
  Status status = horovod_global.tensor_queue.AddToTensorQueue(e, message);
  if (status.ok()) {
    LOG(TRACE, horovod_global.controller->GetRank()) << "Enqueued " << name;
  }
  return status;
}

// Contexts and controller must be initialized and the background thread
// must be running before this function is called.
Status EnqueueTensorAlltoall(std::shared_ptr<OpContext> context,
                             std::shared_ptr<Tensor> tensor,
                             std::shared_ptr<Tensor> splits,
                             std::shared_ptr<ReadyEvent> ready_event,
                             const std::string name, const int device,
                             StatusCallback callback) {
  // Check arguments
  if (splits->shape().dims() > 1) {
    return Status::InvalidArgument("alltoall expects a 1D splits tensor");
  }
  if (splits->dtype() != HOROVOD_INT32) {
    return Status::InvalidArgument("alltoall expects splits to contain 32-bit integer elements.");
  }

  Request message;
  message.set_request_rank(horovod_global.controller->GetRank());
  message.set_tensor_name(name);
  message.set_tensor_type(tensor->dtype());
  message.set_device(device);
  message.set_request_type(Request::ALLTOALL);
  for (int i = 0; i < tensor->shape().dims(); ++i) {
    message.add_tensor_shape((int64_t)tensor->shape().dim_size(i));
  }

  TensorTableEntry e;
  e.tensor_name = name;
  e.context = context;
  e.tensor = tensor;
  e.ready_event = ready_event;
  e.device = device;
  e.callback = callback;

  int64_t splits_first_dim = splits->shape().dim_size(0);
  int64_t tensor_first_dim = tensor->shape().dim_size(0);
  int world_size = horovod_global.controller->GetSize();
  if (splits_first_dim == world_size) {
    auto splits_data = static_cast<const int32_t*>(splits->data());
    auto sum = std::accumulate(splits_data, splits_data + splits_first_dim, 0);
    if (sum > tensor_first_dim) {
      return Status::InvalidArgument("Sum of splits entries is greater than the first dimension of tensor.");
    }
    e.splits.assign(splits_data,
                    splits_data + splits->shape().num_elements());
  } else if (splits_first_dim == 0) {
    if (tensor_first_dim % world_size != 0) {
      return Status::InvalidArgument("splits not provided, but first dimension of tensor is not an even "
                                     "multiple of the number of workers.");
    }
    e.splits.resize(world_size, tensor_first_dim / world_size);
  } else {
      return Status::InvalidArgument("Number of entries in splits does not equal number of workers.");
  }

  if (horovod_global.shut_down) {
    return SHUT_DOWN_ERROR;
  }
  Status status = horovod_global.tensor_queue.AddToTensorQueue(e, message);
  if (status.ok()) {
    LOG(TRACE, horovod_global.controller->GetRank()) << "Enqueued " << name;
  }
  return status;
}

// Contexts and controller must be initialized and the background thread
// must be running before this function is called.
Status EnqueueJoin(std::shared_ptr<OpContext> context,
                   std::shared_ptr<ReadyEvent> ready_event,
                   const std::string name, const int device,
                   StatusCallback callback) {
  Request message;
  message.set_request_rank(horovod_global.controller->GetRank());
  message.set_device(device);
  message.set_request_type(Request::JOIN);

  TensorTableEntry e;
  e.tensor_name = name;
  e.context = context;
  e.ready_event = ready_event;
  e.device = device;
  e.callback = callback;

  if (horovod_global.shut_down) {
    return SHUT_DOWN_ERROR;
  }
  Status status = horovod_global.tensor_queue.AddToTensorQueue(e, message);
  if (status.ok()) {
    LOG(TRACE, horovod_global.controller->GetRank()) << "Enqueued " << name;
  }
  return status;
}

} // namespace common
} // namespace horovod<|MERGE_RESOLUTION|>--- conflicted
+++ resolved
@@ -249,12 +249,7 @@
 }
 
 // Process a Response by doing a reduction, a gather, a broadcast, or
-<<<<<<< HEAD
-// raising an error.
-// 执行一个通信操作
-=======
 // raising an error. 由后台线程调用，完成具体的allreduce, broadcast等操作
->>>>>>> 1518301f
 void PerformOperation(Response response, HorovodGlobalState& state) {
   std::vector<TensorTableEntry> entries;
   auto& timeline = horovod_global.timeline;
@@ -319,12 +314,7 @@
 
   Status status;
   try {
-<<<<<<< HEAD
-    // 真正执行操作
-    status = op_manager->ExecuteOperation(entries, response);
-=======
     status = op_manager->ExecuteOperation(entries, response);  //执行操作
->>>>>>> 1518301f
   } catch (const std::exception& ex) {
     LOG(DEBUG, horovod_global.controller->GetRank()) << "ExecuteOperation Failed";
     status = Status::UnknownError(ex.what());
@@ -615,11 +605,7 @@
     state.timeline.MarkCycleStart();
   }
 
-<<<<<<< HEAD
-  // 得到responselist，responlist是怎么形成的
-=======
   //完成coordination。response_list保存了本次循环要进行allreduce的tensor
->>>>>>> 1518301f
   auto response_list =
       state.controller->ComputeResponseList(horovod_global.shut_down, state);
 
